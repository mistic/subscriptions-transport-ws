--- conflicted
+++ resolved
@@ -276,17 +276,13 @@
     return this;
   }
 
-<<<<<<< HEAD
   private logWarningOnNonProductionEnv(warning: string) {
     if (process && process.env && process.env.NODE_ENV !== 'production') {
       console.warn(warning);
     }
   }
 
-  private checkSubscriptionOptions(options: OperationOptions, handler: (error: Error[], result?: any) => void) {
-=======
   private checkOperationOptions(options: OperationOptions, handler: (error: Error[], result?: any) => void) {
->>>>>>> 00becb5a
     const { query, variables, operationName } = options;
 
     if (!query) {
