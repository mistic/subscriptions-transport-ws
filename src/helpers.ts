import { SubscriptionClient } from './client';

/**
 * @deprecated This method will become deprecated in the new package graphql-transport-ws.
 * Start using the GraphQLTransportWSClient to make queries, mutations and subscriptions over websockets.
 */

// Quick way to add the subscribe and unsubscribe functions to the network interface
// We will move this into a new package in the future
export function addGraphQLSubscriptions(networkInterface: any, wsClient: SubscriptionClient): any {
  if (process && process.env && process.env.NODE_ENV !== 'production') {
    console.warn('This method becomes deprecated in the new package graphql-transport-ws. Start using the ' +
      'GraphQLTransportWSClient to make queries, mutations and subscriptions over websockets.');
  }

  return Object.assign(networkInterface, {
    subscribe(request: any, handler: any): number {
<<<<<<< HEAD
      return wsClient.subscribe({
        query: print(request.query),
        variables: request.variables,
        context: request.context,
      }, handler);
=======
      return wsClient.subscribe(request, handler);
>>>>>>> 720e2b31
    },
    unsubscribe(id: number): void {
      wsClient.unsubscribe(id);
    },
  });
}<|MERGE_RESOLUTION|>--- conflicted
+++ resolved
@@ -15,15 +15,7 @@
 
   return Object.assign(networkInterface, {
     subscribe(request: any, handler: any): number {
-<<<<<<< HEAD
-      return wsClient.subscribe({
-        query: print(request.query),
-        variables: request.variables,
-        context: request.context,
-      }, handler);
-=======
       return wsClient.subscribe(request, handler);
->>>>>>> 720e2b31
     },
     unsubscribe(id: number): void {
       wsClient.unsubscribe(id);
